--- conflicted
+++ resolved
@@ -3,12 +3,7 @@
 from abc import ABC, abstractmethod
 
 from ...imagingextractor import ImagingExtractor
-<<<<<<< HEAD
-from ...extraction_tools import ArrayType, PathType, check_get_frames_args, check_get_videos_args, get_video_shape
-
-=======
 from ...extraction_tools import check_get_frames_args
->>>>>>> c9de69e2
 
 try:
     import javabridge
@@ -72,17 +67,6 @@
             planes[i] = plane
         return planes
 
-<<<<<<< HEAD
-    #TODO make this memmap if too large
-    @check_get_videos_args
-    def get_video(self, start_frame=None, end_frame=None, channel=0):
-        video = np.zeros((end_frame - start_frame, self._size_x, self._size_y))
-        for i, frame_idx in enumerate(np.arange(start_frame, end_frame)):
-            video[i] = self._reader.read(t=frame_idx).T
-        return video
-
-=======
->>>>>>> c9de69e2
     def get_image_size(self):
         return np.array([self._size_x, self._size_y])
 
