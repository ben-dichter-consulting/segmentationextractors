--- conflicted
+++ resolved
@@ -97,38 +97,14 @@
     mode = 'file'
     installation_mesg = "To use the Nwb Extractor run:\n\n pip install pynwb\n\n"  # error message when not installed
 
-<<<<<<< HEAD
     def __init__(self, file_path, optical_series_name='TwoPhotonSeries'):
-=======
-    def __init__(self, file_path, optical_channel_name=None,
-                 imaging_plane_name=None, image_series_name=None,
-                 processing_module_name=None,
-                 neuron_roi_response_series_name=None,
-                 background_roi_response_series_name=None):
->>>>>>> 20180382
         """
         Parameters
         ----------
         file_path: str
-<<<<<<< HEAD
             The location of the folder containing dataset.nwb file
         optical_series_name: str (optional)
             optical series to extract data from
-=======
-            The location of the folder containing dataset.nwb file.
-        optical_channel_name: str(optional)
-            optical channel to extract data from
-        imaging_plane_name: str(optional)
-            imaging plane to extract data from
-        image_series_name: str(optional)
-            imaging series to extract data from
-        processing_module_name: str(optional)
-            processing module to extract data from
-        neuron_roi_response_series_name: str(optional)
-            name of roi response series to extract data from
-        background_roi_response_series_name: str(optional)
-            name of background roi response series to extract data from
->>>>>>> 20180382
         """
         assert HAVE_NWB, self.installation_mesg
         ImagingExtractor.__init__(self)
@@ -466,28 +442,16 @@
             .nwb file location
         """
         check_nwb_install()
-<<<<<<< HEAD
-        if not os.path.exists(file_path):
-            raise Exception('file does not exist')
-
-        self._filepath = file_path
-=======
         SegmentationExtractor.__init__(self)
         if not os.path.exists(file_path):
             raise Exception('file does not exist')
 
         self.file_path = file_path
->>>>>>> 20180382
         self.image_masks = None
         self._roi_locs = None
         self._accepted_list = None
-<<<<<<< HEAD
-        self.io = NWBHDF5IO(file_path, mode='r+')
-        nwbfile = self.io.read()
-=======
         self._io = NWBHDF5IO(file_path, mode='r+')
         nwbfile = self._io.read()
->>>>>>> 20180382
         self.nwbfile = nwbfile
         _nwbchildren_type = [type(i).__name__ for i in nwbfile.all_children()]
         _nwbchildren_name = [i.name for i in nwbfile.all_children()]
@@ -565,9 +529,6 @@
 
     def __del__(self):
         self._io.close()
-
-    def __del__(self):
-        self.io.close()
 
     def get_accepted_list(self):
         if self._accepted_list is None:
