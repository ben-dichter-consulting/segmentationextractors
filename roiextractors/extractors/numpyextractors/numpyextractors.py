import numpy as np
from pathlib import Path
from ...imagingextractor import ImagingExtractor
from ...segmentationextractor import SegmentationExtractor
from ...extraction_tools import check_get_frames_args, get_video_shape, _pixel_mask_extractor


class NumpyImagingExtractor(ImagingExtractor):
    extractor_name = 'NumpyImagingExtractor'
    is_writable = True

    def __init__(self, timeseries, sampling_frequency, channel_names=None):
        ImagingExtractor.__init__(self)

        if isinstance(timeseries, (str, Path)):
            timeseries = Path(timeseries)
            if timeseries.is_file():
                assert timeseries.suffix == '.npy', "'timeseries' file is not a numpy file (.npy)"
                self.is_dumpable = True
                self._video = np.load(timeseries, mmap_mode='r')
                self._kwargs = {'timeseries': str(Path(timeseries).absolute()),
                                'sampling_frequency': sampling_frequency}
            else:
                raise ValueError("'timeeseries' is does not exist")
        elif isinstance(timeseries, np.ndarray):
            self.is_dumpable = False
            self._video = timeseries
            self._kwargs = {'timeseries': timeseries,
                            'sampling_frequency': sampling_frequency}
        else:
            raise TypeError("'timeseries' can be a str or a numpy array")

        self._sampling_frequency = float(sampling_frequency)

        self._sampling_frequency = sampling_frequency
        self._channel_names = channel_names

        self._num_channels, self._num_frames, self._size_x, self._size_y = get_video_shape(self._video)

        if len(self._video.shape) == 3:
            # check if this converts to np.ndarray
            self._video = self._video[np.newaxis, :]

        if self._channel_names is not None:
            assert len(self._channel_names) == self._num_channels, "'channel_names' length is different than number " \
                                                                   "of channels"
        else:
            self._channel_names = [f'channel_{ch}' for ch in range(self._num_channels)]

    @check_get_frames_args
    def get_frames(self, frame_idxs, channel=0):
        return self._video[channel, frame_idxs]

    def get_image_size(self):
        return [self._size_x, self._size_y]

    def get_num_frames(self):
        return self._num_frames

    def get_sampling_frequency(self):
        return self._sampling_frequency

    def get_channel_names(self):
        """List of  channels in the recoding.

        Returns
        -------
        channel_names: list
            List of strings of channel names
        """
        return self._channel_names

    def get_num_channels(self):
        """Total number of active channels in the recording

        Returns
        -------
        no_of_channels: int
            integer count of number of channels
        """
        return self._num_channels

    @staticmethod
    def write_imaging(imaging, save_path):
        save_path = Path(save_path)
        assert save_path.suffix == '.npy', "'save_path' should havve a .npy extension"

        np.save(save_path, imaging.get_video())


class NumpySegmentationExtractor(SegmentationExtractor):
    """
    NumpySegmentationExtractor objects are built to contain all data coming from
    a file format for which there is currently no support. To construct this,
    all data must be entered manually as arguments.
    """

    def __init__(self, image_masks, raw=None,
                 dff=None, deconvolved=None, neuropil=None,
                 accepted_lst=None,
                 mean_image=None, correlation_image=None,
                 roi_ids=None, roi_locations=None, sampling_frequency=None,
                 rejected_list=None, channel_names=None,
                 movie_dims=None):
        """
        Parameters:
        ----------
        file_path: str
            The location of the folder containing the custom file format.
        image_masks: np.ndarray
            Binary image for each of the regions of interest
        raw: np.ndarray
            Fluorescence response of each of the ROI in time
        dff: np.ndarray
            DfOverF response of each of the ROI in time
        deconvolved: np.ndarray
            deconvolved response of each of the ROI in time
        neuropil: np.ndarray
            neuropil response of each of the ROI in time
        mean_image: np.ndarray
            Mean image
        correlation_image: np.ndarray
            correlation image
        roi_ids: int list
            Unique ids of the ROIs if any
        roi_locations: np.ndarray
            x and y location representative of ROI mask
        samp_freq: float
            Frame rate of the movie
        rejected_list: list
            list of ROI ids that are rejected manually or via automated rejection
        channel_names: list
            list of strings representing channel names
        movie_dims: list
            height x width of the movie
        """
        SegmentationExtractor.__init__(self)
        if isinstance(image_masks, (str, Path)):
            image_masks = Path(image_masks)
<<<<<<< HEAD
            signal = Path(signal)
            if image_masks.is_file():
                assert image_masks.suffix == '.npy', "'image_masks' file is not a numpy file (.npy)"
                assert signal.suffix == '.npy', "'signal' file is not a numpy file (.npy)"

                self.is_dumpable = True
                self.image_masks = np.load(image_masks, mmap_mode='r')
                self._roi_response_raw = np.load(signal, mmap_mode='r')
                self._kwargs = {'image_masks': str(Path(image_masks).absolute()),
                                'signal': str(Path(signal).absolute())}
            else:
                raise ValueError("'timeeseries' is does not exist")
        elif isinstance(image_masks, np.ndarray):
            assert isinstance(signal, np.ndarray)
            self.is_dumpable = False
            self.image_masks = image_masks
            self._roi_response_raw = signal
            self._kwargs = {'image_masks': image_masks,
                            'signal': signal}
=======
            if image_masks.is_file():
                assert image_masks.suffix == '.npy', "'image_masks' file is not a numpy file (.npy)"

                self.is_dumpable = True
                self.image_masks = np.load(image_masks, mmap_mode='r')

                if raw is not None:
                    raw = Path(raw)
                    assert raw.suffix == '.npy', "'raw' file is not a numpy file (.npy)"
                    self._roi_response_raw = np.load(raw, mmap_mode='r')
                if dff is not None:
                    dff = Path(dff)
                    assert dff.suffix == '.npy', "'dff' file is not a numpy file (.npy)"
                    self._roi_response_dff = np.load(dff, mmap_mode='r')
                    self._roi_response_neuropil = np.load(neuropil, mmap_mode='r')
                if deconvolved is not None:
                    deconvolved = Path(deconvolved)
                    assert deconvolved.suffix == '.npy', "'deconvolved' file is not a numpy file (.npy)"
                    self._roi_response_deconvolved = np.load(deconvolved, mmap_mode='r')
                if neuropil is not None:
                    neuropil = Path(neuropil)
                    assert neuropil.suffix == '.npy', "'neuropil' file is not a numpy file (.npy)"
                    self._roi_response_neuropil = np.load(neuropil, mmap_mode='r')

                self._kwargs = {'image_masks': str(Path(image_masks).absolute())}
                if raw is not None:
                    self._kwargs.update({'raw': str(Path(raw).absolute())})
                if raw is not None:
                    self._kwargs.update({'dff': str(Path(dff).absolute())})
                if raw is not None:
                    self._kwargs.update({'neuropil': str(Path(neuropil).absolute())})
                if raw is not None:
                    self._kwargs.update({'deconvolved': str(Path(deconvolved).absolute())})

            else:
                raise ValueError("'timeeseries' is does not exist")
        elif isinstance(image_masks, np.ndarray):
            NoneType = type(None)
            assert isinstance(raw, np.ndarray)
            assert isinstance(dff, (np.ndarray,NoneType))
            assert isinstance(neuropil, (np.ndarray,NoneType))
            assert isinstance(deconvolved, (np.ndarray,NoneType))
            self.is_dumpable = False
            self.image_masks = image_masks
            self._roi_response_raw = raw
            self._roi_response_dff = dff
            self._roi_response_neuropil = neuropil
            self._roi_response_deconvolved = deconvolved
            self._kwargs = {'image_masks': image_masks,
                            'signal': raw,
                            'dff': dff,
                            'neuropil': neuropil,
                            'deconvolved': deconvolved}
>>>>>>> c871230a
        else:
            raise TypeError("'image_masks' can be a str or a numpy array")
        self._movie_dims = movie_dims if movie_dims is not None else image_masks.shape
        self._image_mean = mean_image
        self._image_correlation = correlation_image
<<<<<<< HEAD
        self._raw_movie_file_location = rawfileloc
=======
>>>>>>> c871230a
        if roi_ids is None:
            self._roi_ids = list(np.arange(len(image_masks)))
        else:
            self._roi_ids = roi_ids
        self._roi_locs = roi_locations
        self._sampling_frequency = sampling_frequency
        self._channel_names = channel_names
        self._rejected_list = rejected_list
        self._accepted_list = accepted_lst

    @property
    def image_dims(self):
        return list(self.image_masks.shape[0:2])

    def get_accepted_list(self):
        if self._accepted_list is None:
            return list(range(self.get_num_rois()))
        else:
            return self._accepted_list

    def get_rejected_list(self):
        if self._rejected_list is None:
            return [a for a in range(self.get_num_rois()) if a not in set(self.get_accepted_list())]
        else:
            return self._rejected_list

    @property
    def roi_locations(self):
        if self._roi_locs is None:
            num_ROIs = self.get_num_rois()
            raw_images = self.image_masks
            roi_location = np.ndarray([2, num_ROIs], dtype='int')
            for i in range(num_ROIs):
                temp = np.where(raw_images[:, :, i] == np.amax(raw_images[:, :, i]))
                roi_location[:, i] = np.array([np.median(temp[0]), np.median(temp[1])]).T
            return roi_location
        else:
            return self._roi_locs

    @staticmethod
    def write_segmentation(segmentation_object, save_path):
        raise NotImplementedError

    # defining the abstract class enformed methods:
    def get_roi_ids(self):
        if self._roi_ids is None:
            return list(range(self.get_num_rois()))
        else:
            return self._roi_ids

    def get_image_size(self):
        return self._movie_dims<|MERGE_RESOLUTION|>--- conflicted
+++ resolved
@@ -137,27 +137,6 @@
         SegmentationExtractor.__init__(self)
         if isinstance(image_masks, (str, Path)):
             image_masks = Path(image_masks)
-<<<<<<< HEAD
-            signal = Path(signal)
-            if image_masks.is_file():
-                assert image_masks.suffix == '.npy', "'image_masks' file is not a numpy file (.npy)"
-                assert signal.suffix == '.npy', "'signal' file is not a numpy file (.npy)"
-
-                self.is_dumpable = True
-                self.image_masks = np.load(image_masks, mmap_mode='r')
-                self._roi_response_raw = np.load(signal, mmap_mode='r')
-                self._kwargs = {'image_masks': str(Path(image_masks).absolute()),
-                                'signal': str(Path(signal).absolute())}
-            else:
-                raise ValueError("'timeeseries' is does not exist")
-        elif isinstance(image_masks, np.ndarray):
-            assert isinstance(signal, np.ndarray)
-            self.is_dumpable = False
-            self.image_masks = image_masks
-            self._roi_response_raw = signal
-            self._kwargs = {'image_masks': image_masks,
-                            'signal': signal}
-=======
             if image_masks.is_file():
                 assert image_masks.suffix == '.npy', "'image_masks' file is not a numpy file (.npy)"
 
@@ -211,16 +190,11 @@
                             'dff': dff,
                             'neuropil': neuropil,
                             'deconvolved': deconvolved}
->>>>>>> c871230a
         else:
             raise TypeError("'image_masks' can be a str or a numpy array")
         self._movie_dims = movie_dims if movie_dims is not None else image_masks.shape
         self._image_mean = mean_image
         self._image_correlation = correlation_image
-<<<<<<< HEAD
-        self._raw_movie_file_location = rawfileloc
-=======
->>>>>>> c871230a
         if roi_ids is None:
             self._roi_ids = list(np.arange(len(image_masks)))
         else:
