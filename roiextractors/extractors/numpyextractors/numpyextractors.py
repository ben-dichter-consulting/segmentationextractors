import numpy as np
from pathlib import Path
<<<<<<< HEAD
from ...segmentationextractor import SegmentationExtractor
from ...imagingextractor import ImagingExtractor
from ...extraction_tools import ArrayType, PathType, check_get_frames_args, check_get_videos_args, get_video_shape

=======
from ...imagingextractor import ImagingExtractor
from ...segmentationextractor import SegmentationExtractor
from ...extraction_tools import check_get_frames_args, get_video_shape, _pixel_mask_extractor
>>>>>>> c9de69e2


# TODO this class should also be able to instantiate an in-memory object (useful for testing)
class NumpyImagingExtractor(ImagingExtractor):
    def __init__(self, file_path, sampling_frequency=None,
                 channel_names=None):

        ImagingExtractor.__init__(self)
        self.filepath = Path(file_path)
        self._sampling_frequency = sampling_frequency
        assert self.filepath.suffix == '.npy'
        self._video = np.load(self.filepath, mmap_mode='r')
        self._channel_names = channel_names

        self._num_channels, self._num_frames, self._size_x, self._size_y = get_video_shape(self._video)

        if len(self._video.shape) == 3:
            # check if this converts to np.ndarray
            self._video = self._video[np.newaxis, :]

        if self._channel_names is not None:
            assert len(self._channel_names) == self._num_channels, "'channel_names' length is different than number " \
                                                                   "of channels"
        else:
            self._channel_names = [f'channel_{ch}' for ch in range(self._num_channels)]

    @check_get_frames_args
    def get_frames(self, frame_idxs, channel=0):
        return self._video[channel, frame_idxs]

<<<<<<< HEAD
    @check_get_videos_args
    def get_video(self, start_frame=None, end_frame=None, channel=0):
        video = self._video[channel, start_frame:end_frame]
        return video

=======
>>>>>>> c9de69e2
    def get_image_size(self):
        return [self._size_x, self._size_y]

    def get_num_frames(self):
        return self._num_frames

    def get_sampling_frequency(self):
        return self._sampling_frequency

    def get_channel_names(self):
        """List of  channels in the recoding.

        Returns
        -------
        channel_names: list
            List of strings of channel names
        """
        return self._channel_names

    def get_num_channels(self):
        """Total number of active channels in the recording

        Returns
        -------
        no_of_channels: int
            integer count of number of channels
        """
        return self._num_channels

    @staticmethod
    def write_imaging(imaging, save_path):
        save_path = Path(save_path)
        assert save_path.suffix == '.npy', "'save_path' should havve a .npy extension"

        np.save(save_path, imaging.get_video())


class NumpySegmentationExtractor(SegmentationExtractor):
    """
    NumpySegmentationExtractor objects are built to contain all data coming from
    a file format for which there is currently no support. To construct this,
    all data must be entered manually as arguments.
    """

    def __init__(self, filepath=None, image_masks=None,
                 pixel_masks=None, signal=None,
                 rawfileloc=None, accepted_lst=None,
                 summary_image=None, roi_idx=None,
                 roi_locs=None, samp_freq=None,
                 rejected_list=None, channel_names=None,
                 movie_dims=None):
        """
        Parameters:
        ----------
        filepath: str
            The location of the folder containing the custom file format.
        image_masks: np.ndarray (dimensions: image width x height x # of ROIs)
            Binary image for each of the regions of interest
        pixel_masks: list
            list of np.ndarray (dimensions: no_pixels X 2) pixel mask for every ROI
        signal: np.ndarray (dimensions: # of ROIs x # timesteps)
            Fluorescence response of each of the ROI in time
        summary_image: np.ndarray (dimensions: d1 x d2)
            Mean or the correlation image
        roi_idx: int list (length is # of ROIs)
            Unique ids of the ROIs if any
        roi_locs: np.ndarray (dimensions: # of ROIs x 2)
            x and y location representative of ROI mask
        samp_freq: float
            Frame rate of the movie
        rejected_list: list
            list of ROI ids that are rejected manually or via automated rejection
        channel_names: list
            list of strings representing channel names
        movie_dims: list(2-D)
            height x width of the movie
        """
        SegmentationExtractor.__init__(self)
        self.filepath = filepath
        if image_masks is None:
            self.image_masks = np.empty([0, 0, 0])
        if pixel_masks is None:
            self.pixel_masks = pixel_masks
        if signal is None:#initialize with a empty value
            self._roi_response = np.empty([0, 0])
        else:
            self._roi_response = signal
        self._roi_response_dict = {'Fluorescence': self._roi_response}
        self._movie_dims = movie_dims
        self._summary_image = summary_image
        self._raw_movie_file_location = rawfileloc
        self._roi_ids = roi_idx
        self._roi_locs = roi_locs
        self._sampling_frequency = samp_freq
        self._channel_names = channel_names
        self._rejected_list = rejected_list
        self._accepted_list = accepted_lst

    @property
    def image_dims(self):
        return list(self.image_masks.shape[0:2])

    def get_accepted_list(self):
        if self._accepted_list is None:
            return list(range(self.no_rois))
        else:
            return self._accepted_list

    def get_rejected_list(self):
        if self._rejected_list is None:
            return [a for a in range(self.no_rois) if a not in set(self.get_accepted_list())]
        else:
            return self._rejected_list

    @property
    def roi_locations(self):
        if self._roi_locs is None:
            no_ROIs = self.no_rois
            raw_images = self.image_masks
            roi_location = np.ndarray([2, no_ROIs], dtype='int')
            for i in range(no_ROIs):
                temp = np.where(raw_images[:, :, i] == np.amax(raw_images[:, :, i]))
                roi_location[:, i] = np.array([np.median(temp[0]), np.median(temp[1])]).T
            return roi_location
        else:
            return self._roi_locs

    @staticmethod
    def write_segmentation(segmentation_object, savepath):
        raise NotImplementedError

    # defining the abstract class enformed methods:
    def get_roi_ids(self):
        if self._roi_ids is None:
            return list(range(self.no_rois))
        else:
            return self._roi_ids

    def get_num_rois(self):
        return self.image_masks.shape[2]

    def get_roi_locations(self, roi_ids=None):
        if roi_ids is None:
            return self.roi_locations
        else:
            roi_idx = [np.where(np.array(i) == self.roi_ids)[0] for i in roi_ids]
            ele = [i for i, j in enumerate(roi_idx) if j.size == 0]
            roi_idx_ = [j[0] for i, j in enumerate(roi_idx) if i not in ele]
            return self.roi_locations[:, roi_idx_]

    def get_num_frames(self):
        return self._roi_response.shape[1]

    def get_traces(self, roi_ids=None, start_frame=None, end_frame=None):
        if start_frame is None:
            start_frame = 0
        if end_frame is None:
            end_frame = self.get_num_frames() + 1
        if roi_ids is None:
            roi_idx_ = list(range(self.get_num_rois()))
        else:
            roi_idx = [np.where(np.array(i) == self.roi_ids)[0] for i in roi_ids]
            ele = [i for i, j in enumerate(roi_idx) if j.size == 0]
            roi_idx_ = [j[0] for i, j in enumerate(roi_idx) if i not in ele]
        return self._roi_response[roi_idx_, start_frame:end_frame]

    def get_roi_image_masks(self, roi_ids=None):
        if roi_ids is None:
            roi_idx_ = range(self.get_num_rois())
        else:
            roi_idx = [np.where(np.array(i) == self.roi_ids)[0] for i in roi_ids]
            ele = [i for i, j in enumerate(roi_idx) if j.size == 0]
            roi_idx_ = [j[0] for i, j in enumerate(roi_idx) if i not in ele]
        return self.image_masks[:, :, roi_idx_]

    def get_roi_pixel_masks(self, roi_ids=None):
        if roi_ids is None:
            roi_idx_ = self.roi_ids
        else:
            roi_idx = [np.where(i == self.roi_ids)[0] for i in roi_ids]
            ele = [i for i, j in enumerate(roi_idx) if j.size == 0]
            roi_idx_ = [j[0] for i, j in enumerate(roi_idx) if i not in ele]
        temp = np.empty((1, 4))
        for i, roiid in enumerate(roi_idx_):
            temp = \
                np.append(temp, self.pixel_masks[self.pixel_masks[:, 3] == roiid, :], axis=0)
        return temp[1::, :]

    def get_images(self):
        return {'Images': {'meanImg': self._summary_image}}

    def get_image_size(self):
        return self._movie_dims<|MERGE_RESOLUTION|>--- conflicted
+++ resolved
@@ -1,15 +1,8 @@
 import numpy as np
 from pathlib import Path
-<<<<<<< HEAD
-from ...segmentationextractor import SegmentationExtractor
-from ...imagingextractor import ImagingExtractor
-from ...extraction_tools import ArrayType, PathType, check_get_frames_args, check_get_videos_args, get_video_shape
-
-=======
 from ...imagingextractor import ImagingExtractor
 from ...segmentationextractor import SegmentationExtractor
 from ...extraction_tools import check_get_frames_args, get_video_shape, _pixel_mask_extractor
->>>>>>> c9de69e2
 
 
 # TODO this class should also be able to instantiate an in-memory object (useful for testing)
@@ -40,14 +33,6 @@
     def get_frames(self, frame_idxs, channel=0):
         return self._video[channel, frame_idxs]
 
-<<<<<<< HEAD
-    @check_get_videos_args
-    def get_video(self, start_frame=None, end_frame=None, channel=0):
-        video = self._video[channel, start_frame:end_frame]
-        return video
-
-=======
->>>>>>> c9de69e2
     def get_image_size(self):
         return [self._size_x, self._size_y]
 
