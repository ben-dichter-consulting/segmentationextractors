--- conflicted
+++ resolved
@@ -62,29 +62,6 @@
 
 def check_get_frames_args(func):
     @wraps(func)
-<<<<<<< HEAD
-    def corrected_args(*args, **kwargs):
-        # parse args and kwargs
-        assert len(args) >= 2, "'get_frames' requires 'frame_idxs' as first argument"
-        if len(args) == 2:
-            imaging = args[0]
-            frame_idxs = args[1]
-            channel = kwargs.get('channel', 0)
-        elif len(args) == 3:
-            imaging = args[0]
-            frame_idxs = args[1]
-            channel = args[2]
-        else:
-            raise Exception("Too many arguments!")
-
-        channel = int(channel)
-        if isinstance(frame_idxs, (int, np.integer)):
-            frame_idxs = [frame_idxs]
-        frame_idxs = np.array(frame_idxs)
-        assert np.all(frame_idxs < imaging.get_num_frames()), "'frame_idxs' exceed number of frames"
-        kwargs['channel'] = channel
-        get_frames_correct_arg = func(args[0], frame_idxs, channel)
-=======
     def corrected_args(imaging, frame_idxs, channel=0):
         channel = int(channel)
         if isinstance(frame_idxs, (int, np.integer)):
@@ -94,7 +71,6 @@
             frame_idxs = np.array(frame_idxs)
         assert np.all(frame_idxs < imaging.get_num_frames()), "'frame_idxs' exceed number of frames"
         get_frames_correct_arg = func(imaging, frame_idxs, channel)
->>>>>>> c9de69e2
 
         if len(frame_idxs) == 1:
             return get_frames_correct_arg[0]
@@ -105,41 +81,11 @@
 
 def check_get_videos_args(func):
     @wraps(func)
-<<<<<<< HEAD
-    def corrected_args(*args, **kwargs):
-        # parse args and kwargs
-        if len(args) == 1:
-            imaging = args[0]
-            start_frame = kwargs.get('start_frame', None)
-            end_frame = kwargs.get('end_frame', None)
-            channel = kwargs.get('channel', 0)
-        elif len(args) == 2:
-            imaging = args[0]
-            start_frame = args[1]
-            end_frame = kwargs.get('end_frame', None)
-            channel = kwargs.get('channel', 0)
-        elif len(args) == 3:
-            imaging = args[0]
-            start_frame = args[1]
-            end_frame = args[2]
-            channel = kwargs.get('channel', 0)
-        elif len(args) == 4:
-            recording = args[0]
-            start_frame = args[1]
-            end_frame = args[2]
-            channel = args[3]
-        else:
-            raise Exception("Too many arguments!")
-
-        if start_frame is not None:
-            if start_frame < 0:
-=======
     def corrected_args(imaging, start_frame=None, end_frame=None, channel=0):
         if start_frame is not None:
             if start_frame > imaging.get_num_frames():
                 raise Exception(f"'start_frame' exceeds number of frames {imaging.get_num_frames()}!")
             elif start_frame < 0:
->>>>>>> c9de69e2
                 start_frame = imaging.get_num_frames() + start_frame
         else:
             start_frame = 0
@@ -153,13 +99,8 @@
         assert end_frame - start_frame > 0, "'start_frame' must be less than 'end_frame'!"
 
         start_frame, end_frame = cast_start_end_frame(start_frame, end_frame)
-<<<<<<< HEAD
-        kwargs['start_frame'] = start_frame
-        kwargs['end_frame'] = end_frame
-        kwargs['channel'] = channel
-
-        # pass recording as arg and rest as kwargs
-        get_videos_correct_arg = func(args[0], **kwargs)
+        channel = int(channel)
+        get_videos_correct_arg = func(imaging, start_frame=start_frame, end_frame=end_frame, channel=channel)
 
         return get_videos_correct_arg
     return corrected_args
@@ -183,11 +124,4 @@
     interval = 1 / imaging.get_sampling_frequency() * 1000
     anim = animation.FuncAnimation(fig, animate_func, frames=imaging.get_num_frames(), fargs=(imaging, im, ax),
                                    interval=interval, blit=False)
-    return anim
-=======
-        channel = int(channel)
-        get_videos_correct_arg = func(imaging, start_frame=start_frame, end_frame=end_frame, channel=channel)
-
-        return get_videos_correct_arg
-    return corrected_args
->>>>>>> c9de69e2
+    return anim